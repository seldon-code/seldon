--- conflicted
+++ resolved
@@ -41,12 +41,7 @@
 TEST_CASE( "Test reading in the agents from a file", "[io_agents]" )
 {
     auto network_file   = proj_root_path / fs::path( "test/res/opinions.txt" );
-<<<<<<< HEAD
-    auto agents = Seldon::AgentGeneration::generate_from_file<ActivityDrivenModel::AgentT>( network_file );
-=======
-
     auto agents = Seldon::agents_from_file<ActivityDrivenModel::AgentT>( network_file );
->>>>>>> 229937fa
 
     std::vector<double> opinions_expected    = { 2.1127107987061544, 0.8088982488089491, -0.8802809369462433 };
     std::vector<double> activities_expected  = { 0.044554683389757696, 0.015813166022685163, 0.015863953902810535 };
